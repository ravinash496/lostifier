--- conflicted
+++ resolved
@@ -12,165 +12,6 @@
 """
 import logging
 import psycopg2 as psycopg2
-<<<<<<< HEAD
-from osgeo import ogr
-from osgeo import gdal
-
-
-def connectpostgresdb(serverName, database, port, usr, pw, sch):
-    """
-    Create a connection to postgres DB
-
-    :param serverName: Host name (IP or Server Name)
-    :param database: DB name
-    :param port: DB Port
-    :param usr: Username
-    :param pw: Password
-    :param sch: schema
-    :return: psycopg2 connection object
-    """
-
-    try:
-        connection_string = "host=" + serverName + " user=" + usr + " password=" + pw + " dbname=" + database + " port=" + port + "ACTIVE_SCHEMA=" + sch
-        con = psycopg2.connect(connection_string)
-        # print("Postgres connection sucessfull")
-
-    except psycopg2.Error as e:
-        print("Error : " + str(e.pgerror))
-
-    return con
-
-
-# End of connectpostgresdb()
-
-def changeOnlyGDBImport():
-    """
-    Starting Location for the Change Only Process
-    :return: 
-    """
-
-    # Open a connection to the PostGIS database.
-    servername = input("Please enter the server name(host):")
-    # servername = 'localhost'
-    database = input("Please enter the database name:")
-    # database = 'bulkload'
-    port = input("Please enter the port for the database:")
-    # port = '5432'
-    usr = input("Please enter the db username:")
-    # usr = 'postgres'
-    pw = input("Please enter the db password:")
-    # pw = '*'
-    sch = input("please enter the schema name:")
-    # sch = 'provisioning'
-
-    connectionstring = "PG:dbname='%s' host='%s' port='%s' user='%s' password='%s' ACTIVE_SCHEMA=%s" % (
-    database, servername, port, usr, pw, sch)
-    print(connectionstring)
-    ogrds = ogr.Open(connectionstring, 1)
-
-    if ogrds is None:
-        print("Could not connect to database.")
-        quit()
-
-    # Start Transaction
-    ogrds.StartTransaction()
-    # For each layer name in our list of layers to load . . .
-    for name in __layers_to_load:
-        ProcessLayer(name, ogrds)
-
-    for i in range(__ds_gdb.GetLayerCount()):
-        layer = __ds_gdb.GetLayerByIndex(i)
-        layername = layer.GetName()
-        layername = str(layername)
-        if layername.upper().startswith("ESB") or layername.upper().startswith("ALOC"):
-            # We have found a layer which matches ESB<type> or ALOC<type>
-            # Trim off _add or _delete from the layer name and pass it to ProcessLayer()
-            trimedlayername = layername.strip('_add')
-            trimedlayername = layername.strip('_del')
-
-            ProcessLayer(trimedlayername, ogrds)
-
-    # Commit transaction
-    ogrds.CommitTransaction()
-    print("All changes have been processed.")
-
-
-# End of changeOnlyGDBImport()
-
-
-def ProcessLayer(name, ogrds):
-    """
-    Process the adds and deletes for the layer
-    :param name: 
-    :param ogrds: 
-    :return: 
-    """
-    # Get the layer_del from the file geodatabase.
-    gdblayer_del = __ds_gdb.GetLayerByName(name + '_del')
-
-    # If the layer was found, loop though the items in the layer
-    if gdblayer_del is not None:
-        deleteitemfromgdb(gdblayer_del, name, ogrds)
-
-    # Get the layer_add from the file geodatabase.
-    gdblayer_add = __ds_gdb.GetLayerByName(name + '_add')
-
-    # If the layer was found, loop though the items in the layer
-    if gdblayer_add is not None:
-        additemfromgdb(gdblayer_add, name, ogrds)
-
-
-# End of ProcessLayer()
-
-def deleteitemfromgdb(gdbLayer_del, name, ogrds):
-    """
-    Deletes an existing item from the postgres DB
-    :param gdbLayer_del: 
-    :param name: 
-    :param ogrds: 
-    :return: 
-    """
-
-    itemcount = 0
-    feature = gdbLayer_del.GetNextFeature()
-    while feature is not None:
-        featureid = feature.GetFieldAsString(feature.GetFieldIndex("gcUnqID"))
-        ogrds.ExecuteSQL("Delete FROM provisioning.%s where gcunqid = '%s'" % (name, featureid), None, "")
-
-        itemcount = itemcount + 1
-        feature = gdbLayer_del.GetNextFeature()
-
-    print("'%s' items were deleted from '%s'" % (itemcount, name))
-
-
-# End of deleteitmefromgdb()
-
-def additemfromgdb(gdblayer_add, name, ogrds):
-    """
-    Inserts a new item or Updates an existing item in the postgres DB
-    :param gdblayer_add: 
-    :param name: 
-    :param ogrds: 
-    :return: 
-    """
-    itemcount = 0
-    feature = gdblayer_add.GetNextFeature()
-    while feature is not None:
-        postgreslayer = ogrds.GetLayerByName(name)
-        # Clear FID so postgres will autogenerate next available in the sequence
-        feature.SetFID(-1)
-        gcunqid = feature.GetFieldAsString('gcunqid')
-
-        featureitems = ogrds.ExecuteSQL("SELECT * FROM provisioning.%s where gcunqid = '%s' " % (name, gcunqid), None, "")
-        fcount = featureitems.GetFeatureCount(1)
-
-        if fcount == 0:
-            # Create the new item
-            result = postgreslayer.CreateFeature(feature)
-        else:
-            # Remove item which has matching gcunqid
-            ogrds.ExecuteSQL("Delete FROM provisioning.%s where gcunqid = '%s'" % (name, gcunqid), None, "")
-=======
 from osgeo import ogr, gdal
 
 
@@ -360,16 +201,6 @@
                     "DELETE FROM {0}.{1} where gcunqid = '{2}' ".format(self._target_schema, name, gcunqid), None, ""
                 )
 
->>>>>>> 2a41237c
-            # Create the new item
-            result = postgreslayer.CreateFeature(feature)
-
-            self._verify_results(result, gcunqid)
-            itemcount = itemcount + 1
-            feature = gdblayer_add.GetNextFeature()
-
-        self._logger.info('{0} items were added into {1}'.format(itemcount, name))
-
     def _process_layer(self, name, gdb, ogrds):
         """
         Process the adds and deletes for the layer.
@@ -397,66 +228,8 @@
         """
         Starting Location for the Change Only Process
 
-<<<<<<< HEAD
-    print("'%s' items were added into '%s'" % (itemcount, name))
-
-
-# End of additemfromgdb()
-
-def verifyResults(result, gcunqid):
-    """
-    Verify an error code was not thrown by CreateFeature()
-    :param result: 
-    :param gcunqid: 
-    :return: 
-    """
-    if result != 0:
-        raise NameError('Process failed while trying to add item:' + gcunqid)
-
-
-# End of VerifyResults()
-
-def fullGDBImport():
-    """
-    Process imports the full GDB overwriting any previous values
-    :return: 
-    """
-
-    # Open a connection to the PostGIS database.
-    servername = input("Please enter the server name(host):")
-    # servername = 'localhost'
-    database = input("Please enter the database name:")
-    # database = 'srgis'
-    port = input("Please enter the port for the database:")
-    # port = '5432'
-    usr = input("Please enter the db username:")
-    # usr = 'postgres'
-    pw = input("Please enter the db password:")
-    # pw = 'GeoComm1'
-    sch = input("please enter the schema name:")
-    # sch = 'provisioning'
-    connectionstring = "PG:dbname='%s' host='%s' port='%s' user='%s' password='%s' ACTIVE_SCHEMA=%s" % (
-    database, servername, port, usr, pw, sch)
-    print(connectionstring)
-
-    ogrds = ogr.Open(connectionstring, 1)
-
-    if ogrds is None:
-        print("Could not connect to database.")
-        quit()
-
-    options = []
-    options.append('OVERWRITE=YES')
-
-    # For each layer name in our list of layers to load . . .
-    for name in __layers_to_load:
-        # Get the layer from the file geodatabase.
-        layer = __ds_gdb.GetLayerByName(name)
-
-        # If the layer was found, copy it to the DB.
-        if layer is not None:
-=======
-        """
+        """
+
         ogrds = self._ogr_open_postgis()
         gdb = self._ogr_open_fgdb()
 
@@ -469,7 +242,6 @@
 
         for i in range(gdb.GetLayerCount()):
             layer = gdb.GetLayerByIndex(i)
->>>>>>> 2a41237c
             layername = layer.GetName()
             layername = str(layername)
             if layername.upper().startswith("ESB") or layername.upper().startswith("ALOC"):
@@ -484,16 +256,9 @@
         ogrds.CommitTransaction()
         self._logger.info('All changes have been processed.')
 
-<<<<<<< HEAD
-
-    createPrimaryKey(servername, database, port, usr, pw, sch)
-    createSequence(servername, database, port, usr, pw, sch)
-    createIndex(servername, database, port, usr, pw, sch)
-=======
     def full_gdb_import(self):
         """
         Process imports the full GDB overwriting any previous values.
->>>>>>> 2a41237c
 
         :return:
         """
@@ -505,29 +270,6 @@
 
         options = ['SCHEMA={0}'.format(self._target_schema), 'OVERWRITE=YES']
 
-<<<<<<< HEAD
-def createPrimaryKey(servername, database, port, usr, pw, sch):
-    """
-    Alters each table's primary key to gcunqid field
-    :param servername: 
-    :param database: 
-    :param port: 
-    :param usr: 
-    :param pw: 
-    :param sch:
-    :return: 
-    """
-
-    try:
-        con = connectpostgresdb(servername, database, port, usr, pw, sch)
-        con.autocommit = True
-        cursor = con.cursor()
-        for processedlayer in __layersList_Processed:
-            sqlstring = "ALTER TABLE %s DROP CONSTRAINT %s_pkey;" % (processedlayer, processedlayer)
-            sqlstring = sqlstring + "COMMIT;"
-            schema_path_sql = "SET search_path TO {}".format(sch)
-            cursor.execute(schema_path_sql)
-=======
         processed_layers = []
 
         # For each layer name in our list of layers to load . . .
@@ -572,7 +314,6 @@
             sqlstring = "SELECT schema_name FROM information_schema.schemata WHERE schema_name = '{0}';".format(
                 self._target_schema
             )
->>>>>>> 2a41237c
             cursor.execute(sqlstring)
             if cursor.rowcount > 0:
                 sqlstring = 'DROP SCHEMA {0} CASCADE;'.format(self._target_schema)
@@ -763,14 +504,14 @@
         CREATE INDEX roadcenterline_fromaddl_idx
           ON srgis.{0}.roadcenterline
           USING btree
-          (btrim(upper(fromaddrl::text)));
+          (btrim(upper(fromaddl::text)));
         
         -- Index: srgis.{0}.roadcenterline_toaddl_idx
         -- DROP INDEX srgis.{0}.roadcenterline_toaddl_idx;
         CREATE INDEX roadcenterline_toaddl_idx
           ON srgis.{0}.roadcenterline
           USING btree
-          (btrim(upper(toaddrl::text)));
+          (btrim(upper(toaddl::text)));
         
         -- Index: srgis.{0}.roadcenterline_countryl_idx
         -- DROP INDEX srgis.{0}.roadcenterline_countryl_idx;
@@ -833,14 +574,14 @@
         CREATE INDEX roadcenterline_fromaddr_idx
           ON srgis.{0}.roadcenterline
           USING btree
-          (btrim(upper(fromaddrr::text)));
+          (btrim(upper(fromaddr::text)));
         
         -- Index: srgis.{0}.roadcenterline_toaddr_idx
         -- DROP INDEX srgis.{0}.roadcenterline_toaddr_idx;
         CREATE INDEX roadcenterline_toaddr_idx
           ON srgis.{0}.roadcenterline
           USING btree
-          (btrim(upper(toaddrr::text)));
+          (btrim(upper(toaddr::text)));
         
         -- Index: srgis.{0}.roadcenterline_countryr_idx
         -- DROP INDEX srgis.{0}.roadcenterline_countryr_idx;
@@ -898,581 +639,8 @@
           USING btree
           (btrim(upper(posttype::text)));""".format(self._target_schema)
 
-<<<<<<< HEAD
-            print("Primary key has been set to gcunqid for the table %s" % (processedlayer))
-
-    except psycopg2.Error as e:
-        print(e.pgerror)
-    finally:
-        con.close()
-
-
-# End of createPrimaryKey()
-
-def createSequence(servername, database, port, usr, pw, sch):
-    """
-    Update sequence values for the tables in postgres.
-    :param servername: 
-    :param database: 
-    :param port: 
-    :param usr: 
-    :param pw: 
-    :param sch:
-    :return: 
-    """
-    # ogrds.ExecuteSQL("") would not run the setval command so we created a new connection
-    # with psycopg2 to run the SQL statement
-    try:
-        con = connectpostgresdb(servername, database, port, usr, pw, sch)
-        con.autocommit = True
-        cursor = con.cursor()
-        schema_path_sql = "SET search_path TO {}".format(sch)
-        cursor.execute(schema_path_sql)
-        for processedlayer in __layersList_Processed:
-            sqlstring = "SELECT setval(pg_get_serial_sequence('%s', 'ogc_fid'), max(ogc_fid)) FROM %s;" % (
-                processedlayer, processedlayer)
-            cursor.execute(sqlstring)
-            print("Postgres primary key sequence has been reset for the table %s" % (processedlayer))
-
-    except psycopg2.Error as e:
-        print(e.pgerror)
-    finally:
-        con.close()
-
-
-# End of createSequence
-
-def createIndex(servername, database, port, usr, pw, sch):
-    """
-    Apply Index to specific fields in postgres tables
-    :param servername: 
-    :param database: 
-    :param port: 
-    :param usr: 
-    :param pw: 
-    :param sch:
-    :return: 
-    """
-    try:
-        con = connectpostgresdb(servername, database, port, usr, pw, sch)
-        con.autocommit = True
-        cursor = con.cursor()
-        schema_path_sql = "SET search_path TO {}".format(sch)
-        sqlstring = getIndexString()
-        cursor.execute(schema_path_sql)
-        cursor.execute(sqlstring)
-        print("Index's have been applied.")
-
-    except psycopg2.Error as e:
-        print(e.pgerror)
-    finally:
-        con.close()
-
-
-# End of createIndex
-
-def getIndexString():
-    """
-    Creates a string containting the full SQL command for all of the index's
-    :return: string
-    """
-
-    value = """-- Index: srgis.provisioning.ssap_srcfulladr_idx
--- DROP INDEX srgis.provisioning.ssap_srcfulladr_idx;
-    CREATE INDEX ssap_srcfulladr_idx
-      ON srgis.provisioning.ssap
-      USING btree
-      (btrim(upper(srcfulladr::text)));
-
-
-
-    -- Index: srgis.provisioning.ssap_addnum_idx
-
-    -- DROP INDEX srgis.provisioning.ssap_addnum_idx;
-
-    CREATE INDEX ssap_addnum_idx
-
-      ON srgis.provisioning.ssap
-
-      USING btree
-
-      (btrim(upper(addnum::text)));
-
-
-
-    -- Index: srgis.provisioning.ssap_country_idx
-
-    -- DROP INDEX srgis.provisioning.ssap_country_idx;
-
-    CREATE INDEX ssap_country_idx
-
-      ON srgis.provisioning.ssap
-
-      USING btree
-
-      (btrim(upper(country::text)));
-
-
-
-    -- Index: srgis.provisioning.ssap_county_idx
-
-    -- DROP INDEX srgis.provisioning.ssap_county_idx;
-
-    CREATE INDEX ssap_county_idx
-
-      ON srgis.provisioning.ssap
-
-      USING btree
-
-      (btrim(upper(county::text)));
-
-
-
-    -- Index: srgis.provisioning.ssap_msagcomm_idx
-
-    -- DROP INDEX srgis.provisioning.ssap_msagcomm_idx;
-
-    CREATE INDEX ssap_msagcomm_idx
-
-      ON srgis.provisioning.ssap
-
-      USING btree
-
-      (btrim(upper(msagcomm::text)));
-
-
-
-    -- Index: srgis.provisioning.ssap_postcomm_idx
-
-    -- DROP INDEX srgis.provisioning.ssap_postcomm_idx_idx;
-
-    CREATE INDEX ssap_postcomm_idx
-
-      ON srgis.provisioning.ssap
-
-      USING btree
-
-      (btrim(upper(postcomm::text)));
-
-
-
-    -- Index: srgis.provisioning.ssap_postdir_idx
-
-    -- DROP INDEX srgis.provisioning.ssap_postdir_idx;
-
-    CREATE INDEX ssap_postdir_idx
-
-      ON srgis.provisioning.ssap
-
-      USING btree
-
-      (btrim(upper(postdir::text)));
-
-
-
-    -- Index: srgis.provisioning.ssap_predir_idx
-
-    -- DROP INDEX srgis.provisioning.ssap_predir_idx;
-
-    CREATE INDEX ssap_predir_idx
-
-      ON srgis.provisioning.ssap
-
-      USING btree
-
-      (btrim(upper(predir::text)));
-
-
-
-    -- Index: srgis.provisioning.ssap_state_idx
-
-    -- DROP INDEX srgis.provisioning.ssap_state_idx;
-
-    CREATE INDEX ssap_state_idx
-
-      ON srgis.provisioning.ssap
-
-      USING btree
-
-      (btrim(upper(state::text)));
-
-
-
-    -- Index: srgis.provisioning.ssap_strname_idx
-
-    -- DROP INDEX srgis.provisioning.ssap_strname_idx;
-
-    CREATE INDEX ssap_strname_idx
-
-      ON srgis.provisioning.ssap
-
-      USING btree
-
-      (btrim(upper(strname::text)));
-
-
-
-    -- Index: srgis.provisioning.ssap_posttype_idx
-
-    -- DROP INDEX srgis.provisioning.ssap_posttype_idx;
-
-    CREATE INDEX ssap_posttype_idx
-
-      ON srgis.provisioning.ssap
-
-      USING btree
-
-      (btrim(upper(posttype::text)));
-
-
-
-    -- Index: srgis.provisioning.ssap_zipcode_idx
-
-    -- DROP INDEX srgis.provisioning.ssap_zipcode_idx;
-
-    CREATE INDEX ssap_zipcode_idx
-
-      ON srgis.provisioning.ssap
-
-      USING btree
-
-      (btrim(upper(zipcode::text)));
-
-
-
-    -- Index: srgis.provisioning.roadcenterline_srcfullnam_idx
-
-    -- DROP INDEX srgis.provisioning.roadcenterline_srcfullnam_idx;
-
-    CREATE INDEX roadcenterline_srcfullnam_idx
-
-      ON srgis.provisioning.roadcenterline
-
-      USING btree
-
-      (btrim(upper(srcfullnam::text)));
-
-
-
-    -- Index: srgis.provisioning.roadcenterline_fromaddl_idx
-
-    -- DROP INDEX srgis.provisioning.roadcenterline_fromaddl_idx;
-
-    CREATE INDEX roadcenterline_fromaddl_idx
-
-      ON srgis.provisioning.roadcenterline
-
-      USING btree
-
-      (btrim(upper(fromaddl::text)));
-
-
-
-    -- Index: srgis.provisioning.roadcenterline_toaddl_idx
-
-    -- DROP INDEX srgis.provisioning.roadcenterline_toaddl_idx;
-
-    CREATE INDEX roadcenterline_toaddl_idx
-
-      ON srgis.provisioning.roadcenterline
-
-      USING btree
-
-      (btrim(upper(toaddl::text)));
-
-
-
-    -- Index: srgis.provisioning.roadcenterline_countryl_idx
-
-    -- DROP INDEX srgis.provisioning.roadcenterline_countryl_idx;
-
-    CREATE INDEX roadcenterline_countryl_idx
-
-      ON srgis.provisioning.roadcenterline
-
-      USING btree
-
-      (btrim(upper(countryl::text)));
-
-
-
-    -- Index: srgis.provisioning.roadcenterline_countyl_idx
-
-    -- DROP INDEX srgis.provisioning.roadcenterline_countyl_idx;
-
-    CREATE INDEX roadcenterline_countyl_idx
-
-      ON srgis.provisioning.roadcenterline
-
-      USING btree
-
-      (btrim(upper(countyl::text)));
-
-
-
-    -- Index: srgis.provisioning.roadcenterline_msagcomml_idx
-
-    -- DROP INDEX srgis.provisioning.roadcenterline_msagcomml_idx;
-
-    CREATE INDEX roadcenterline_msagcomml_idx
-
-      ON srgis.provisioning.roadcenterline
-
-      USING btree
-
-      (btrim(upper(msagcomml::text)));
-
-
-
-    -- Index: srgis.provisioning.roadcenterline_postcomml_idx
-
-    -- DROP INDEX srgis.provisioning.roadcenterline_postcomml_idx;
-
-    CREATE INDEX roadcenterline_postcomml_idx
-
-      ON srgis.provisioning.roadcenterline
-
-      USING btree
-
-      (btrim(upper(postcomml::text)));
-
-
-
-    -- Index: srgis.provisioning.roadcenterline_statel_idx
-
-    -- DROP INDEX srgis.provisioning.roadcenterline_statel_idx;
-
-    CREATE INDEX roadcenterline_statel_idx
-
-      ON srgis.provisioning.roadcenterline
-
-      USING btree
-
-      (btrim(upper(statel::text)));
-
-
-
-    -- Index: srgis.provisioning.roadcenterline_zipcodel_idx
-
-    -- DROP INDEX srgis.provisioning.roadcenterline_zipcodel_idx;
-
-    CREATE INDEX roadcenterline_zipcodel_idx
-
-      ON srgis.provisioning.roadcenterline
-
-      USING btree
-
-      (btrim(upper(zipcodel::text)));
-
-
-
-    -- Index: srgis.provisioning.roadcenterline_postdir_idx
-
-    -- DROP INDEX srgis.provisioning.roadcenterline_postdir_idx;
-
-    CREATE INDEX roadcenterline_postdir_idx
-
-      ON srgis.provisioning.roadcenterline
-
-      USING btree
-
-      (btrim(upper(postdir::text)));
-
-
-
-    -- Index: srgis.provisioning.roadcenterline_predir_idx
-
-    -- DROP INDEX srgis.provisioning.roadcenterline_predir_idx;
-
-    CREATE INDEX roadcenterline_predir_idx
-
-      ON srgis.provisioning.roadcenterline
-
-      USING btree
-
-      (btrim(upper(predir::text)));
-
-
-
-    -- Index: srgis.provisioning.roadcenterline_fromaddr_idx
-
-    -- DROP INDEX srgis.provisioning.roadcenterline_fromaddr_idx;
-
-    CREATE INDEX roadcenterline_fromaddr_idx
-
-      ON srgis.provisioning.roadcenterline
-
-      USING btree
-
-      (btrim(upper(fromaddr::text)));
-
-
-
-    -- Index: srgis.provisioning.roadcenterline_toaddr_idx
-
-    -- DROP INDEX srgis.provisioning.roadcenterline_toaddr_idx;
-
-    CREATE INDEX roadcenterline_toaddr_idx
-
-      ON srgis.provisioning.roadcenterline
-
-      USING btree
-
-      (btrim(upper(toaddr::text)));
-
-
-
-    -- Index: srgis.provisioning.roadcenterline_countryr_idx
-
-    -- DROP INDEX srgis.provisioning.roadcenterline_countryr_idx;
-
-    CREATE INDEX roadcenterline_countryr_idx
-
-      ON srgis.provisioning.roadcenterline
-
-      USING btree
-
-      (btrim(upper(countryr::text)));
-
-
-
-    -- Index: srgis.provisioning.roadcenterline_countyr_idx
-
-    -- DROP INDEX srgis.provisioning.roadcenterline_countyr_idx;
-
-    CREATE INDEX roadcenterline_countyr_idx
-
-      ON srgis.provisioning.roadcenterline
-
-      USING btree
-
-      (btrim(upper(countyr::text)));
-
-
-
-    -- Index: srgis.provisioning.roadcenterline_msagcommr_idx
-
-    -- DROP INDEX srgis.provisioning.roadcenterline_msagcommr_idx;
-
-    CREATE INDEX roadcenterline_msagcommr_idx
-
-      ON srgis.provisioning.roadcenterline
-
-      USING btree
-
-      (btrim(upper(msagcommr::text)));
-
-
-
-    -- Index: srgis.provisioning.roadcenterline_postcommr_idx
-
-    -- DROP INDEX srgis.provisioning.roadcenterline_postcommr_idx;
-
-    CREATE INDEX roadcenterline_postcommr_idx
-
-      ON srgis.provisioning.roadcenterline
-
-      USING btree
-
-      (btrim(upper(postcommr::text)));
-
-
-
-    -- Index: srgis.provisioning.roadcenterline_stater_idx
-
-    -- DROP INDEX srgis.provisioning.roadcenterline_stater_idx;
-
-    CREATE INDEX roadcenterline_stater_idx
-
-      ON srgis.provisioning.roadcenterline
-
-      USING btree
-
-      (btrim(upper(stater::text)));
-
-
-
-    -- Index: srgis.provisioning.roadcenterline_zipcoder_idx
-
-    -- DROP INDEX srgis.provisioning.roadcenterline_zipcoder_idx;
-
-    CREATE INDEX roadcenterline_zipcoder_idx
-
-      ON srgis.provisioning.roadcenterline
-
-      USING btree
-
-      (btrim(upper(zipcoder::text)));
-
-
-
-    -- Index: srgis.provisioning.roadcenterline_strname_idx
-
-    -- DROP INDEX srgis.provisioning.roadcenterline_strname_idx;
-
-    CREATE INDEX roadcenterline_strname_idx
-
-      ON srgis.provisioning.roadcenterline
-
-      USING btree
-
-      (btrim(upper(strname::text)));
-
-
-
-    -- Index: srgis.provisioning.roadcenterline_posttype_idx
-
-    -- DROP INDEX srgis.provisioning.roadcenterline_posttype_idx;
-
-    CREATE INDEX roadcenterline_posttype_idx
-
-      ON srgis.provisioning.roadcenterline
-
-      USING btree
-
-      (btrim(upper(posttype::text)));"""
-
-    return value
-
-
-# End of getIndexString
-
-
-# ***********************************
-# Start of the Script
-# ***********************************
-
-# The list of layers we want to load.
-__layers_to_load = ['CountyBoundary', 'UnIncCommBoundary', 'IncMunicipalBoundary', 'StateBoundary', 'RoadCenterline',
-                    'SSAP']
-__layersList_Processed = []
-
-# Open up the file geodatabase.
-try:
-    driver = ogr.GetDriverByName('OpenFileGDB')
-    response = input("Please enter the complete source path for gdb file:")
-    __ds_gdb = driver.Open(response, 0)
-except Exception as e:
-    print(e)
-
-if __ds_gdb is None:
-    print("Could not load gdb file, please verify path is correct.")
-    quit()
-
-scriptmode = input("Select bulk import mode. Type 'C' for change only or type 'F' for a full gbd import.")
-
-try:
-    if scriptmode.lower() == 'c':
-        changeOnlyGDBImport()
-    elif scriptmode.lower() == 'f':
-        fullGDBImport()
-    else:
-        print("Invalid option detected, goodbye")
-except NameError:
-    print('An error was encountered and the process has been terminated.')
-    raise
-=======
         return value
+
 
 if __name__ == "__main__":
 
@@ -1501,5 +669,4 @@
             print("Invalid option detected, goodbye")
     except NameError:
         print('An error was encountered and the process has been terminated.')
-        raise
->>>>>>> 2a41237c
+        raise